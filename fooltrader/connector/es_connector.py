# -*- coding: utf-8 -*-

import json
import logging

import elasticsearch.helpers
import pandas as pd

from fooltrader import es_client
from fooltrader.api.event import get_finance_forecast_event, get_finance_report_event
from fooltrader.api.fundamental import get_balance_sheet_items, get_income_statement_items, \
    get_cash_flow_statement_items, \
    get_finance_summary_items
from fooltrader.api.technical import get_security_list, get_kdata
from fooltrader.consts import CRYPTOCURRENCY_CODE
from fooltrader.contract.es_contract import get_es_kdata_index
from fooltrader.domain.data.es_event import FinanceForecastEvent, FinanceReportEvent
from fooltrader.domain.data.es_finance import BalanceSheet, IncomeStatement, CashFlowStatement, FinanceSummary
from fooltrader.domain.data.es_quote import StockMeta, StockKData, IndexKData, CryptoCurrencyKData, IndexMeta, \
    CryptocurrencyMeta
from fooltrader.settings import US_STOCK_CODES
from fooltrader.utils.es_utils import es_index_mapping, es_get_latest_timestamp
from fooltrader.utils.utils import fill_doc_type, index_df_with_time

logger = logging.getLogger(__name__)


# we make the data always have these fields:id,timestamp,securityId
# so we could handle append data to index in uniform way
def df_to_es(df, doc_type, index_name=None, timestamp_filed='timestamp', security_item=None, force=False):
    if not index_name:
        index_name = doc_type().meta.index

    es_index_mapping(index_name, doc_type)

    if not force:
        query = None
        if not force:
            query = {
                "term": {"securityId": ""}
            }
            query["term"]["securityId"] = security_item["id"]

        start_date = es_get_latest_timestamp(index=index_name, query=query, time_field=timestamp_filed)
        logger.info("{} latest timestamp:{}".format(index_name, start_date))
        if start_date:
            df = df.loc[start_date:, :]

    actions = []

    for _, item in df.iterrows():
        try:
            es_data = doc_type(meta={'id': item['id'], 'index': index_name})

            item_json = json.loads(item.to_json())

            fill_doc_type(es_data, item_json)

            actions.append(es_data.to_dict(include_meta=True))
        except Exception as e:
            logger.exception("wrong item:{},error:{}".format(item, e))

    if actions:
        resp = elasticsearch.helpers.bulk(es_client, actions)
        logger.info("index to {} success:{} failed:{}".format(index_name, resp[0], len(resp[1])))
        if resp[1]:
            logger.error("index to {} error:{}".format(index_name, resp[1]))


def security_meta_to_es(security_type='stock'):
    if security_type == 'stock':
        doc_type = StockMeta
    elif security_type == 'cryptocurrency':
        doc_type = CryptocurrencyMeta
    elif security_type == 'index':
        doc_type = IndexMeta

    df = get_security_list(security_type=security_type, mode='es')

    df_to_es(df, doc_type, force=True)


def kdata_to_es(security_type='stock', start_code=None, end_code=None, force=False):
    codes = None
    if security_type == 'stock':
        doc_type = StockKData
    elif security_type == 'index':
        doc_type = IndexKData
    elif security_type == 'cryptocurrency':
        doc_type = CryptoCurrencyKData
        codes = CRYPTOCURRENCY_CODE

    for _, security_item in get_security_list(security_type=security_type, start_code=start_code,
                                              end_code=end_code, codes=codes).iterrows():
        index_name = get_es_kdata_index(security_item['type'], security_item['exchange'])

<<<<<<< HEAD
        start_date = security_item['listDate']
        if not force:
            query = {
                "term": {"securityId": ""}
            }
            query["term"]["securityId"] = security_item["id"]
            latest_record = es_get_latest_record(index_name, query=query)
            logger.info("latest_record:{}".format(latest_record))
            if latest_record:
                start_date = latest_record['timestamp']
        actions = []
        for _, kdata_item in get_kdata(security_item, start_date=start_date).iterrows():
            if start_date and is_same_date(start_date, kdata_item['timestamp']):
                continue
=======
        df = get_kdata(security_item, generate_id=True)
>>>>>>> bbfa8d29

        df_to_es(df, doc_type=doc_type, index_name=index_name, security_item=security_item, force=force)


def finance_sheet_to_es(sheet_type=None, start_code=None, end_code=None, force=False):
    if sheet_type is None:
        sheet_types = ['balance_sheet', 'income_statement', 'cash_flow_statement']
    else:
        sheet_types = [sheet_type]

    for sheet_type in sheet_types:
        if sheet_type == 'balance_sheet':
            doc_type = BalanceSheet
        elif sheet_type == 'income_statement':
            doc_type = IncomeStatement
        elif sheet_type == 'cash_flow_statement':
            doc_type = CashFlowStatement

        es_index_mapping(sheet_type, doc_type)

        for _, security_item in get_security_list(start_code=start_code, end_code=end_code).iterrows():
            try:
                if sheet_type == 'balance_sheet':
                    items = get_balance_sheet_items(security_item)
                elif sheet_type == 'income_statement':
                    items = get_income_statement_items(security_item)
                elif sheet_type == 'cash_flow_statement':
                    items = get_cash_flow_statement_items(security_item)

                df = pd.DataFrame(items)

                df = index_df_with_time(df, index='reportPeriod')

                df_to_es(df, doc_type=doc_type, timestamp_filed='reportPeriod', security_item=security_item,
                         force=force)
            except Exception as e:
                logger.exception("index {} {} failed".format(security_item['code'], sheet_type), e)


def usa_stock_finance_to_es(force=False):
    for _, security_item in get_security_list(security_type='stock', exchanges=['nasdaq'],
                                              codes=US_STOCK_CODES).iterrows():
        df = get_finance_summary_items(security_item)

        df_to_es(df, doc_type=FinanceSummary, timestamp_filed='reportPeriod', security_item=security_item, force=force)


def finance_event_to_es(event_type='finance_forecast', start_code=None, end_code=None, force=False):
    if event_type == 'finance_forecast':
        doc_type = FinanceForecastEvent
    elif event_type == 'finance_report':
        doc_type = FinanceReportEvent

    for _, security_item in get_security_list(start_code=start_code, end_code=end_code).iterrows():
        if event_type == 'finance_forecast':
            df = get_finance_forecast_event(security_item)
        elif event_type == 'finance_report':
            df = get_finance_report_event(security_item)

        df_to_es(df, doc_type=doc_type, security_item=security_item, force=force)


if __name__ == '__main__':
    kdata_to_es(security_type='cryptocurrency')
    # security_meta_to_es()
    # kdata_to_es(start_code='300027', end_code='300028', force=False)
    # kdata_to_es(security_type='index', force=True)
    # finance_sheet_to_es('balance_sheet', start_code='300027', end_code='300028', force=False)
    # finance_sheet_to_es('income_statement', start_code='300027', end_code='300028', force=False)
    # finance_sheet_to_es('cash_flow_statement', start_code='300027', end_code='300028', force=False)
    # finance_event_to_es(start_code='300027', end_code='300028', force=False)
    # finance_event_to_es(event_type='finance_report', start_code='300027', end_code='300028', force=False)<|MERGE_RESOLUTION|>--- conflicted
+++ resolved
@@ -94,24 +94,7 @@
                                               end_code=end_code, codes=codes).iterrows():
         index_name = get_es_kdata_index(security_item['type'], security_item['exchange'])
 
-<<<<<<< HEAD
-        start_date = security_item['listDate']
-        if not force:
-            query = {
-                "term": {"securityId": ""}
-            }
-            query["term"]["securityId"] = security_item["id"]
-            latest_record = es_get_latest_record(index_name, query=query)
-            logger.info("latest_record:{}".format(latest_record))
-            if latest_record:
-                start_date = latest_record['timestamp']
-        actions = []
-        for _, kdata_item in get_kdata(security_item, start_date=start_date).iterrows():
-            if start_date and is_same_date(start_date, kdata_item['timestamp']):
-                continue
-=======
         df = get_kdata(security_item, generate_id=True)
->>>>>>> bbfa8d29
 
         df_to_es(df, doc_type=doc_type, index_name=index_name, security_item=security_item, force=force)
 
