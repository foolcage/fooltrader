# -*- coding: utf-8 -*-

import json
import logging

import elasticsearch.helpers
from elasticsearch_dsl import Index, connections

from fooltrader import EXCHANGE_LIST_COL, es_client
from fooltrader.api.event import get_finance_forecast_event
from fooltrader.api.finance import get_balance_sheet_items, get_income_statement_items, get_cash_flow_statement_items, \
    get_finance_summary_items
from fooltrader.api.quote import get_security_list, get_kdata
from fooltrader.contract.es_contract import get_es_kdata_index, get_es_forecast_event_index
from fooltrader.domain.event import ForecastEvent
from fooltrader.domain.finance import BalanceSheet, IncomeStatement, CashFlowStatement, FinanceSummary
from fooltrader.domain.quote import StockMeta, StockKData, IndexKData, CryptoCurrencyKData
from fooltrader.domain.security_model import CryptoCurrencyMeta
from fooltrader.settings import US_STOCK_CODES, ES_HOSTS
from fooltrader.utils.es_utils import es_get_latest_record
from fooltrader.utils.utils import fill_doc_type, is_same_date

logger = logging.getLogger(__name__)


def es_index_mapping(index_name, doc_type, force=False):
    # 创建索引
    index = Index(index_name)
    index.doc_type(doc_type)

    if not index.exists():
        index.create()
    else:
        if force:
            index.upgrade()


def stock_meta_to_es(force=False):
    es_index_mapping('stock_meta', StockMeta)
    start_date = None
    if not force:
        latest_record = es_get_latest_record('stock_meta', time_field='listDate')
        logger.info("latest_record:{}".format(latest_record))
        if latest_record:
            start_date = latest_record['listDate']

    actions = []
    for _, item in get_security_list(mode='es', start_list_date=start_date, exchanges=EXCHANGE_LIST_COL).iterrows():
        if start_date and is_same_date(start_date, item['listDate']):
            continue
        try:
            stock_meta = StockMeta(meta={'id': item['id']})
            fill_doc_type(stock_meta, json.loads(item.to_json()))
            actions.append(stock_meta.to_dict(include_meta=True))
        except Exception as e:
            logger.warn("wrong SecurityItem:{},error:{}", item, e)
    if actions:
        resp = elasticsearch.helpers.bulk(es_client, actions)
        logger.info(resp)


def security_meta_to_es(security_type='cryptocurrency', force=False):
    if security_type == 'cryptocurrency':
        doc_type = CryptoCurrencyMeta

    es_index_mapping('crypto_currency_meta', doc_type)
    start_date = None
    if not force:
        latest_record = es_get_latest_record('crypto_currency_meta', time_field='listDate')
        logger.info("latest_record:{}".format(latest_record))
        if latest_record and 'listDate' in latest_record:
            start_date = latest_record['listDate']

    actions = []
    for _, item in get_security_list(security_type=security_type).iterrows():
        if start_date and item['listDate'] and is_same_date(start_date, item['listDate']):
            continue
        try:
            security_meta = doc_type(meta={'id': item['id']})
            fill_doc_type(security_meta, json.loads(item.to_json()))
            actions.append(security_meta.to_dict(include_meta=True))
        except Exception as e:
            logger.warn("wrong SecurityItem:{},error:{}", item, e)
    if actions:
        resp = elasticsearch.helpers.bulk(es_client, actions)
        logger.info(resp)


def kdata_to_es(start=None, end=None, security_type='stock', exchanges=['sh', 'sz'], force=False):
    if security_type == 'stock':
        doc_type = StockKData
    elif security_type == 'index':
        doc_type = IndexKData
    elif security_type == 'cryptocurrency':
        doc_type = CryptoCurrencyKData

    for _, security_item in get_security_list(security_type=security_type, exchanges=exchanges, start=start,
                                              end=end).iterrows():
        # 创建索引
        index_name = get_es_kdata_index(security_item['type'], security_item['exchange'])
        es_index_mapping(index_name, doc_type)

<<<<<<< HEAD
        start_date = security_item['listDate']
=======
        start_date = None

>>>>>>> 181f640d
        if not force:
            query = {
                "term": {"securityId": ""}
            }
            query["term"]["securityId"] = security_item["id"]
            latest_record = es_get_latest_record(index_name, query=query)
            logger.info("latest_record:{}".format(latest_record))
            if latest_record:
                start_date = latest_record['timestamp']
        actions = []

        df_kdata = get_kdata(security_item, start_date=start_date)

        for _, kdata_item in df_kdata.iterrows():
            if start_date and is_same_date(start_date, kdata_item['timestamp']):
                continue

            try:
                id = '{}_{}'.format(kdata_item['securityId'], kdata_item['timestamp'])
                kdata = doc_type(meta={'id': id}, id=id)
                kdata.meta['index'] = index_name
                kdata_json = json.loads(kdata_item.to_json())

                fill_doc_type(kdata, kdata_json)
                # kdata.save(index=index_name)
                actions.append(kdata.to_dict(include_meta=True))
            except Exception as e:
                logger.warn("wrong KdataDay:{},error:{}", kdata_item, e)
        if actions:
            resp = elasticsearch.helpers.bulk(es_client, actions)
            logger.info(resp)


def finance_sheet_to_es(sheet_type='balance_sheet', force=False):
    if sheet_type == 'balance_sheet':
        doc_type = BalanceSheet
    elif sheet_type == 'income_statement':
        doc_type = IncomeStatement
    elif sheet_type == 'cash_flow_statement':
        doc_type = CashFlowStatement

    es_index_mapping(sheet_type, doc_type)

    for _, security_item in get_security_list().iterrows():
        try:
            start_date = None
            if not force:
                query = {
                    "term": {"securityId": ""}
                }
                query["term"]["securityId"] = security_item["id"]
                latest_record = es_get_latest_record(index=sheet_type, time_field='reportDate', query=query)
                logger.info("latest_record:{}".format(latest_record))
                if latest_record:
                    start_date = latest_record['reportDate']
            actions = []

            items = []
            if sheet_type == 'balance_sheet':
                items = get_balance_sheet_items(security_item, start_date=start_date)
            elif sheet_type == 'income_statement':
                items = get_income_statement_items(security_item, start_date=start_date)
            elif sheet_type == 'cash_flow_statement':
                items = get_cash_flow_statement_items(security_item, start_date=start_date)

            for json_object in items:
                if start_date and is_same_date(start_date, json_object['reportDate']):
                    continue

                the_doc = doc_type(meta={'id': json_object['id']})
                fill_doc_type(the_doc, json_object)
                # balance_sheet.save()
                actions.append(the_doc.to_dict(include_meta=True))
            if actions:
                resp = elasticsearch.helpers.bulk(es_client, actions)
                logger.info(resp)
        except Exception as e:
            logger.warning("{} wrong {},error:{}", security_item, sheet_type, e)


def usa_stock_finance_to_es(force=False):
    es_index_mapping('finance_summary', FinanceSummary)

    for _, security_item in get_security_list(exchanges=['nasdaq'], codes=US_STOCK_CODES).iterrows():
        try:
            start_date = None
            if not force:
                query = {
                    "term": {"securityId": ""}
                }
                query["term"]["securityId"] = security_item["id"]
                latest_record = es_get_latest_record(index='finance_summary', time_field='reportDate', query=query)
                logger.info("latest_record:{}".format(latest_record))
                if latest_record:
                    start_date = latest_record['reportDate']
            actions = []
            for _, json_object in get_finance_summary_items(security_item, start_date=start_date).iterrows():
                if start_date and is_same_date(start_date, json_object['reportDate']):
                    continue

                finance_summary = FinanceSummary(meta={'id': json_object['id']})
                fill_doc_type(finance_summary, json_object.to_dict())
                actions.append(finance_summary.to_dict(include_meta=True))
            if actions:
                resp = elasticsearch.helpers.bulk(es_client, actions)
                logger.info(resp)
        except Exception as e:
            logger.warn("wrong FinanceSummary:{},error:{}", security_item, e)


def forecast_event_to_es():
    for _, security_item in get_security_list().iterrows():
        # 创建索引
        index_name = get_es_forecast_event_index(security_item['id'])
        es_index_mapping(index_name, ForecastEvent)

        for json_object in get_finance_forecast_event(security_item):
            try:
                forcast_event = ForecastEvent(meta={'id': json_object['id']})
                fill_doc_type(forcast_event, json_object)
                forcast_event.save()
            except Exception as e:
                logger.warn("wrong ForecastEvent:{},error:{}", json_object, e)


if __name__ == '__main__':
    # security_meta_to_es()
    # stock_meta_to_es(force=True)
    connections.create_connection(hosts=ES_HOSTS)
    security_meta_to_es(force=False)
    # kdata_to_es(start='300027', end='300028', force=True)
    # kdata_to_es(security_type='index')
    # balance_sheet_to_es()
    # index_kdata_to_es(force=False)
    # cash_flow_statement_to_es()
    # forecast_event_to_es()
    # usa_stock_finance_to_es(force=True)<|MERGE_RESOLUTION|>--- conflicted
+++ resolved
@@ -100,12 +100,8 @@
         index_name = get_es_kdata_index(security_item['type'], security_item['exchange'])
         es_index_mapping(index_name, doc_type)
 
-<<<<<<< HEAD
-        start_date = security_item['listDate']
-=======
         start_date = None
 
->>>>>>> 181f640d
         if not force:
             query = {
                 "term": {"securityId": ""}
