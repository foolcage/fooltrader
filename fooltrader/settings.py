# -*- coding: utf-8 -*-

# Scrapy settings for fospider project
#
# For simplicity, this file contains only settings considered important or
# commonly used. You can find more settings consulting the documentation:
#
#     http://doc.scrapy.org/en/latest/topics/settings.html
#     http://scrapy.readthedocs.org/en/latest/topics/downloader-middleware.html
#     http://scrapy.readthedocs.org/en/latest/topics/spider-middleware.html
import os

BOT_NAME = 'fooltrader'

SPIDER_MODULES = ['fooltrader.spiders']
NEWSPIDER_MODULE = 'fooltrader.spiders'

# Crawl responsibly by identifying yourself (and your website) on the user-agent
# USER_AGENT = 'fospider (+http://www.yourdomain.com)'

# Obey robots.txt rules
# ROBOTSTXT_OBEY = True

COMPRESSION_ENABLED = True

# Configure maximum concurrent requests performed by Scrapy (default: 16)
# CONCURRENT_REQUESTS = 32

# Configure a delay for requests for the same website (default: 0)
# See http://scrapy.readthedocs.org/en/latest/topics/settings.html#download-delay
# See also autothrottle settings and docs
# DOWNLOAD_DELAY = 3
# The download delay setting will honor only one of:
# CONCURRENT_REQUESTS_PER_DOMAIN = 16
# CONCURRENT_REQUESTS_PER_IP = 16

# Disable cookies (enabled by default)
# COOKIES_ENABLED = False

# Disable Telnet Console (enabled by default)
# TELNETCONSOLE_ENABLED = False

# Override the default request headers:
# DEFAULT_REQUEST_HEADERS = {
#   'Accept': 'text/html,application/xhtml+xml,application/xml;q=0.9,*/*;q=0.8',
#   'Accept-Language': 'en',
# }

# Enable or disable spider middlewares
# See http://scrapy.readthedocs.org/en/latest/topics/spider-middleware.html
# SPIDER_MIDDLEWARES = {
#    'fospider.middlewares.MyCustomSpiderMiddleware': 543,
# }

# Enable or disable downloader middlewares
# See http://scrapy.readthedocs.org/en/latest/topics/downloader-middleware.html
DOWNLOADER_MIDDLEWARES = {
    'fooltrader.middlewares.ForbiddenHandleMiddleware': 1000,
}

# Enable or disable extensions
# See http://scrapy.readthedocs.org/en/latest/topics/extensions.html
# EXTENSIONS = {
#    'scrapy.extensions.telnet.TelnetConsole': None,
# }

# Configure item pipelines
# See http://scrapy.readthedocs.org/en/latest/topics/item-pipeline.html
# ITEM_PIPELINES = {
#    'fospider.pipelines.SomePipeline': 300,
# }

# Enable and configure the AutoThrottle extension (disabled by default)
# See http://doc.scrapy.org/en/latest/topics/autothrottle.html
# AUTOTHROTTLE_ENABLED = True
# The initial download delay
# AUTOTHROTTLE_START_DELAY = 5
# The maximum download delay to be set in case of high latencies
# AUTOTHROTTLE_MAX_DELAY = 60
# The average number of requests Scrapy should be sending in parallel to
# each remote server
# AUTOTHROTTLE_TARGET_CONCURRENCY = 0.2
# Enable showing throttling stats for every response received:
AUTOTHROTTLE_DEBUG = False

# Enable and configure HTTP caching (disabled by default)
# See http://scrapy.readthedocs.org/en/latest/topics/downloader-middleware.html#httpcache-middleware-settings
# HTTPCACHE_ENABLED = True
# HTTPCACHE_EXPIRATION_SECS = 0
# HTTPCACHE_DIR = 'httpcache'
# HTTPCACHE_IGNORE_HTTP_CODES = []
# HTTPCACHE_STORAGE = 'scrapy.extensions.httpcache.FilesystemCacheStorage'

# 把这个改为你的data目录的绝对路劲,方便在任何地方使用python
FOOLTRADER_STORE_PATH = os.environ.get('FOOLTRADER_STORE_PATH')
if not FOOLTRADER_STORE_PATH:
    FOOLTRADER_STORE_PATH = '/home/yang/D/china_stock_data'

STOCK_START_CODE = '000001'
STOCK_END_CODE = '666666'

US_STOCK_CODES = ['MSFT', 'AMZN', 'NVDA', 'SINA', 'AAPL']
# US_STOCK_CODES = ['MSFT']

AVAILABLE_TICK_DATE = '2004-10-8'
START_TICK_DATE = '2013-1-1'
FORCE_DOWNLOAD_SECURITY_LIST = False

DOWNLOAD_TXT_ENCODING = 'GB2312'

AUTO_KAFKA = False
KAFKA_HOST = 'localhost:9092'
KAFKA_PATH = '/home/xuanqi/software/kafka_2.11-0.11.0.1'
ZK_KAFKA_HOST = 'localhost:2181'

# http://www.delegate.org/delegate/
# 用于socks转http
DG_PATH = '/Users/xuanqi/software/delegate/DGROOT/bin/delegate'

SUPPORT_SOCKS2HTTP = False

g_socks_proxy_items = []
g_http_proxy_items = []
g_socks2http_proxy_items = {}

TIME_FORMAT_SEC = '%Y-%m-%d %H:%M:%S'

TIME_FORMAT_DAY = '%Y-%m-%d'

<<<<<<< HEAD
#ES_HOSTS = ['172.16.92.109:9200']
ES_HOSTS = ['localhost:9200']
=======
# ES_HOSTS = ['172.16.92.200:9200']
ES_HOSTS = ['localhost:9200']


# the action account settings
SMTP_HOST = 'smtpdm.aliyun.com'
SMTP_PORT = '80'

EMAIL_USER_NAME = ''

if not EMAIL_USER_NAME:
    EMAIL_USER_NAME = os.environ.get('EMAIL_USER_NAME')

EMAIL_PASSWORD = ''
if not EMAIL_PASSWORD:
    EMAIL_PASSWORD = os.environ.get('EMAIL_PASSWORD')

WEIXIN_APP_ID = ""
if not WEIXIN_APP_ID:
    WEIXIN_APP_ID = os.environ.get("WEIXIN_APP_ID")

WEIXIN_APP_SECRECT = ""
if not WEIXIN_APP_SECRECT:
    WEIXIN_APP_SECRECT = os.environ.get("WEIXIN_APP_SECRECT")
>>>>>>> bbfa8d29
<|MERGE_RESOLUTION|>--- conflicted
+++ resolved
@@ -127,10 +127,6 @@
 
 TIME_FORMAT_DAY = '%Y-%m-%d'
 
-<<<<<<< HEAD
-#ES_HOSTS = ['172.16.92.109:9200']
-ES_HOSTS = ['localhost:9200']
-=======
 # ES_HOSTS = ['172.16.92.200:9200']
 ES_HOSTS = ['localhost:9200']
 
@@ -154,5 +150,4 @@
 
 WEIXIN_APP_SECRECT = ""
 if not WEIXIN_APP_SECRECT:
-    WEIXIN_APP_SECRECT = os.environ.get("WEIXIN_APP_SECRECT")
->>>>>>> bbfa8d29
+    WEIXIN_APP_SECRECT = os.environ.get("WEIXIN_APP_SECRECT")